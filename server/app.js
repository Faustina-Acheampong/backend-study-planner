import express from "express";
import cors from "cors";
import mongoose from "mongoose";
import { MONGODB_URL } from "./utils/config.js";

import { authRouter } from "./controllers/auth/auth.js";
import { usersRouter } from "./controllers/users.js";
import { assignmentsRouter } from "./controllers/assignments.js";
import { coursesRouter } from "./controllers/courses.js";
import { notesRouter } from "./controllers/notes.js";
import { tasksRouter } from "./controllers/tasks.js";
import timesRouter from "./controllers/times.js";

<<<<<<< HEAD
=======
import { authRouter } from './controllers/auth/auth.js';
import { usersRouter } from './controllers/users.js';
import { assignmentsRouter } from './controllers/assignments.js';
import { coursesRouter } from './controllers/courses/courseRoutes.js';
import { notesRouter } from './controllers/notes.js';
import { tasksRouter } from './controllers/tasks.js';
import { timesRouter } from './controllers/times.js';
>>>>>>> 7e0cbcfd
export const app = express();
mongoose.set("strictQuery", false);

console.log("Connecting to MongoDB database");
mongoose
  .connect(MONGODB_URL)
  .then((result) => {
    console.log("connected to MongoDB");
  })
  .catch((error) => {
    console.log("error connecting to MongoDB:", error.message);
  });

app.use(cors());
app.use(express.static("build"));
app.use(express.json());

app.use("/api/auth", authRouter);
app.use("/api/user", usersRouter);
app.use("/api/assignments", assignmentsRouter);
app.use("/api/courses", coursesRouter);
app.use("/api/notes", notesRouter);
app.use("/api/tasks", tasksRouter);
app.use("/api/times", timesRouter);<|MERGE_RESOLUTION|>--- conflicted
+++ resolved
@@ -6,21 +6,11 @@
 import { authRouter } from "./controllers/auth/auth.js";
 import { usersRouter } from "./controllers/users.js";
 import { assignmentsRouter } from "./controllers/assignments.js";
-import { coursesRouter } from "./controllers/courses.js";
+import { coursesRouter } from "./controllers/courses/courseRoutes.js";
 import { notesRouter } from "./controllers/notes.js";
 import { tasksRouter } from "./controllers/tasks.js";
 import timesRouter from "./controllers/times.js";
 
-<<<<<<< HEAD
-=======
-import { authRouter } from './controllers/auth/auth.js';
-import { usersRouter } from './controllers/users.js';
-import { assignmentsRouter } from './controllers/assignments.js';
-import { coursesRouter } from './controllers/courses/courseRoutes.js';
-import { notesRouter } from './controllers/notes.js';
-import { tasksRouter } from './controllers/tasks.js';
-import { timesRouter } from './controllers/times.js';
->>>>>>> 7e0cbcfd
 export const app = express();
 mongoose.set("strictQuery", false);
 
