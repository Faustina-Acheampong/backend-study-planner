{
  "name": "client",
  "version": "0.1.0",
  "private": true,
  "scripts": {
    "dev": "next dev -p 3000",
    "build": "next build",
    "start": "next start -p 3000",
    "lint": "next lint"
  },
  "dependencies": {
    "chart.js": "^4.4.7",
    "lucide-react": "^0.468.0",
    "next": "15.0.4",
    "react": "^18.2.0",
    "react-calendar": "^5.1.0",
<<<<<<< HEAD
    "react-chartjs-2": "^5.3.0",
=======
>>>>>>> 7e0cbcfd
    "react-dom": "^18.2.0",
    "react-redux": "^9.1.0"
  },
  "devDependencies": {
    "@reduxjs/toolkit": "^2.2.0",
    "@types/node": "^20.17.10",
    "@types/react": "18.2.37",
    "@types/react-dom": "^18.2.18",
    "@types/react-redux": "^7.1.34",
    "axios": "^1.7.7",
    "eslint": "^8",
    "eslint-config-next": "15.0.4",
    "postcss": "^8.4.47",
    "tailwindcss": "^3.4.1",
    "typescript": "^5.3.3"
  }
}<|MERGE_RESOLUTION|>--- conflicted
+++ resolved
@@ -14,10 +14,8 @@
     "next": "15.0.4",
     "react": "^18.2.0",
     "react-calendar": "^5.1.0",
-<<<<<<< HEAD
     "react-chartjs-2": "^5.3.0",
-=======
->>>>>>> 7e0cbcfd
+    "react-calendar": "^5.1.0",
     "react-dom": "^18.2.0",
     "react-redux": "^9.1.0"
   },
