"use client";
import axios from "axios";
import { Plus, Search } from "lucide-react";
import { useParams } from "next/navigation";
import { useEffect, useState } from "react";

<<<<<<< HEAD
interface Assignment {
  id: number;
  title: string;
  due_date: string;
  status: string;
=======
interface Task {
  id: number;
  title: string;
  dueDate: string;
  status: "IN PROGRESS" | "NOT STARTED" | "FINISHED";
>>>>>>> bb2ad715
  course_id: number;
}

export default function AssignmentPage() {
  const params = useParams<{ id: string }>();
  const id = params.id;

<<<<<<< HEAD
  const [assignment, setAssignment] = useState<Assignment[]>([]);
  const [loading, setLoading] = useState(true);
  const [error, setError] = useState(null);

  const [notes, setNotes] = useState([
    { title: "First Note", date: "2025-01-08", no: 1 },
    { title: "Second Note", date: "2025-01-07", no: 2 },
    { title: "Third Note", date: "2025-01-06", no: 3 },
  ]);
  const [inputValueNote, setInputValueNote] = useState("");

  const handleAddNote = () => {
    if (inputValueNote.trim() === "") return;

    const newNote = {
      title: inputValueNote,
      date: new Date().toLocaleDateString("en-GB"),
      no: notes.length + 1,
    };

    setNotes([...notes, newNote]);
    setInputValueNote("");
  };

  // Data for task

  const [tasks, setTasks] = useState([
    {
      title: "Task 1",
      date: "2025-01-12",
      status: "In Progress",
    },
    {
      title: "Task 2",
      date: "2025-01-15",
      status: "Not Started",
    },
    {
      title: "Task 3",
      date: "2025-01-20",
      status: "Done",
    },
  ]);

  const [inputValueTask, setInputValueTask] = useState("");

  const handleAddTask = () => {
    if (inputValueTask.trim() === "") return;

    const newTask = {
      title: inputValueTask,
      date: new Date().toLocaleDateString("en-GB"),
      no: tasks.length + 1,
      status: "Not Started",
    };

    setTasks([...tasks, newTask]);
    setInputValueTask("");
  };

  useEffect(() => {
    const fetchAssignment = async () => {
      try {
        const response = await axios.get(
          `http://localhost:8000/api/assignments/${id}`
        );
        setAssignment(response.data);
=======
  const [tasks, setTasks] = useState<Task[]>([]);
  const [loading, setLoading] = useState(true);
  const [error, setError] = useState(null);

  useEffect(() => {
    const fetchTasks = async () => {
      try {
        const response = await axios.get(
          `http://localhost:8000/api/assignments/?${course_id}`
        );
        setTasks(response.data);
>>>>>>> bb2ad715
        console.log("data", response.data);

        setLoading(false);
      } catch (err: unknown) {
        console.error("Error:", err);
        setError(err.message);
        setLoading(false);
      }
    };

<<<<<<< HEAD
    fetchAssignment();
  }, [id]);

  const formatDate = (dateString) => {
    const date = new Date(dateString);
    const options = { year: "numeric", month: "long", day: "2-digit" };
    return date.toLocaleDateString("en-GB", options); // 'en-GB' formatı ile gün, ay, yıl sırası sağlanır
  };
=======
    fetchTasks();
  }, []);
>>>>>>> bb2ad715

  if (loading) {
    return <p>Loading</p>;
  }

  if (error) {
    return <p>Error: {error}</p>;
  }

  return (
<<<<<<< HEAD
    <div className="bg-gray-100 min-h-screen">
      <div className="bg-gray-800 h-20"></div>
      <div className="container mx-auto p-6">
        <div className="bg-white p-6 rounded-lg shadow-md">
          <h1 className="text-2xl font-bold mb-4">{assignment.title}</h1>
          <div className="flex flex-wrap gap-4 mb-6">
            <div className="flex items-center bg-gray-200 px-4 py-2 rounded-lg">
              <i className="fas fa-calendar-alt mr-2"></i>
              <span>{formatDate(assignment.due_date)}</span>
            </div>
            <div className="flex items-center bg-gray-200 px-4 py-2 rounded-lg">
              <i className="fas fa-folder mr-2"></i>
              <span>{assignment.category}</span>
            </div>
            <div className="flex items-center bg-gray-200 px-4 py-2 rounded-lg ">
              <i className="fas fa-users mr-2"></i>
              {assignment.participants.map((participant, index) => (
                <span
                  key={index}
                  className={`ml-2 ${index === 0 ? "" : "ml-2"}`}
                >
                  {participant}
                </span>
              ))}
            </div>
            <div className="flex items-center bg-gray-200 px-4 py-2 rounded-lg">
              <i className="fas fa-tasks mr-2"></i>
              <span
                className={`px-2 py-1 rounded text-white text-sm ${
                  assignment.status === "IN PROGRESS" ||
                  assignment.status === "In Progress"
                    ? "bg-blue-500"
                    : assignment.status === "NOT STARTED" ||
                      assignment.status === "Not Started"
                    ? "bg-gray-400"
                    : assignment.status === "DONE" ||
                      assignment.status === "FINISHED"
                    ? "bg-green-500"
                    : assignment.status === "PENDING" ||
                      assignment.status === "Pending"
                    ? "bg-orange-500"
                    : "bg-gray-400"
                }`}
              >
                {assignment.status}
              </span>
            </div>
          </div>
          <div className="bg-gray-100 p-4 rounded-lg mb-6">
            <p>
              Lorem ipsum dolor sit amet, consectetur adipiscing elit. Vivamus
              scelerisque, leo ac vehicula consectetur, velit tortor tincidunt
              ante, ut lacinia velit felis id est. Sed auctor magna ac risus
              facilisis tincidunt. Morbi vehicula nulla vitae nisl fermentum, eu
              interdum orci suscipit. Nullam scelerisque lectus nec diam auctor,
              et faucibus nulla pharetra. Quisque euismod, metus euismod
              vulputate lobortis, nisl magna convallis magna, a varius nulla
              neque id leo. Sed sit amet orci id ipsum accumsan venenatis vel at
              eros. Aliquam in sagittis erat. Fusce placerat magna eu neque
              auctor, at maximus augue vulputate. Ut ornare viverra libero, ac
              venenatis justo viverra in. Integer sagittis ipsum felis, non
              euismod lorem viverra non. Integer sit amet volutpat purus. Aenean
              vehicula sed neque eget cursus. Mauris imperdiet ligula sed nunc
              dictum, nec efficitur nulla tincidunt. Vivamus mollis felis ac leo
              varius, et cursus magna venenatis. Duis tincidunt bibendum eros,
              ac placerat nulla suscipit eget.
            </p>
          </div>
          <div className="flex flex-wrap -mx-2 ">
            <div className="w-full lg:w-1/2 px-2 mb-4 lg:mb-0">
              <h2 className="text-xl font-bold mb-4">Notes</h2>
              <table className="min-w-full bg-white rounded-lg shadow-md">
                <thead>
                  <tr>
                    <th className="py-2 px-4 bg-gray-200">No</th>
                    <th className="py-2 px-4 bg-gray-200">Title</th>
                    <th className="py-2 px-4 bg-gray-200">Date</th>
                  </tr>
                </thead>
                <tbody>
                  {notes.map((note) => (
                    <tr key={note.no}>
                      <td className="py-2 px-4">{note.no}</td>
                      <td className="py-2 px-4">{note.title}</td>
                      <td className="py-2 px-4">{formatDate(note.date)}</td>
                    </tr>
                  ))}
                </tbody>
              </table>
              <div className="flex flex-row items-center space-x-4 mt-2">
                <input
                  value={inputValueNote}
                  onChange={(e) => setInputValueNote(e.target.value)}
                  type="text"
                  placeholder="Enter note"
                  className="border border-gray-300 rounded-lg p-2 w-64"
                />
                <button
                  className="bg-blue-600 text-white px-6 py-2 rounded-lg"
                  onClick={handleAddNote}
                >
                  Add Note
                </button>
              </div>
            </div>
            <div className="w-full lg:w-1/2 px-2">
              <h2 className="text-xl font-bold mb-4">Tasks</h2>
              <div className="flex justify-between items-center mb-4">
                <input
                  onChange={(e) => setInputValueTask(e.target.value)}
                  type="text"
                  placeholder="Add Task"
                  className="border border-gray-300 rounded-lg p-2 w-64"
                />
                <button
                  className="bg-blue-600 text-white px-6 py-2 rounded-lg"
                  onClick={handleAddTask}
                >
                  Add Task
                </button>
              </div>
              <table className="min-w-full bg-white rounded-lg shadow-md">
                <thead>
                  <tr>
                    <th className="py-2 px-4 bg-gray-200">No</th>
                    <th className="py-2 px-4 bg-gray-200">Assignment</th>
                    <th className="py-2 px-4 bg-gray-200">Due Date</th>
                    <th className="py-2 px-4 bg-gray-200">Status</th>
                  </tr>
                </thead>
                <tbody>
                  {tasks.map((task, index) => (
                    <tr key={index}>
                      <td className="py-2 px-4">
                        <input type="checkbox" />
                      </td>
                      <td className="py-2 px-4">{task.title}</td>
                      <td className="py-2 px-4">{task.date}</td>
                      <td className="py-2 px-4">
                        <span
                          className={`${
                            task.status === "In Progress"
                              ? "bg-blue-600"
                              : task.status === "Not Started"
                              ? "bg-gray-600"
                              : "bg-black"
                          } text-white px-2 py-1 rounded-lg`}
                        >
                          {task.status.toUpperCase()}
                        </span>
                      </td>
                    </tr>
                  ))}
                </tbody>
              </table>
            </div>
          </div>
        </div>
      </div>
=======
    <div className="container">
      Single Assignment Page
      {/* page with all details about one assignment */}
      {/* fetch data by id from url */}
      <div className="mb-6 flex items-center justify-between">
        <h3 className="text-lg font-semibold text-gray-900">Tasks</h3>
        <div className="flex items-center space-x-4">
          <div className="relative">
            <Search className="absolute left-3 top-1/2 h-4 w-4 -translate-y-1/2 text-gray-400" />
            <input
              type="text"
              placeholder="Search tasks..."
              className="rounded-md border pl-9 pr-4 py-2 text-sm focus:border-blue-500 focus:outline-none focus:ring-1 focus:ring-blue-500"
            />
          </div>
          <button className="inline-flex items-center rounded-md bg-blue-600 px-3 py-2 text-sm font-semibold text-white hover:bg-blue-700">
            <Plus className="mr-2 h-4 w-4" />
            Add Task
          </button>
        </div>
      </div>
      <input
        type="text"
        placeholder="Add a new task"
        className="rounded-md border pl-9 pr-4 py-2 text-sm focus:border-blue-500 focus:outline-none focus:ring-1 focus:ring-blue-500"
      />
      <div className="divide-y">
        {tasks.map((task) => (
          <div key={task.id} className="flex items-center justify-between py-4">
            <div className="flex items-center space-x-3">
              <input type="checkbox" className="rounded border-gray-300" />

              <span className="font-medium text-gray-900">{task.title}</span>
            </div>
            <div className="flex items-center space-x-4">
              <span className="text-sm text-gray-500">{task.dueDate}</span>
              <span
                className={`rounded-full px-3 py-1 text-xs font-medium ${
                  task.status === "IN PROGRESS"
                    ? "bg-yellow-100 text-yellow-800"
                    : task.status === "NOT STARTED"
                    ? "bg-red-100 text-red-800"
                    : "bg-green-100 text-green-800"
                }`}
              >
                {task.status}
              </span>
            </div>
          </div>
        ))}
      </div>
>>>>>>> bb2ad715
    </div>
  );
}<|MERGE_RESOLUTION|>--- conflicted
+++ resolved
@@ -4,19 +4,11 @@
 import { useParams } from "next/navigation";
 import { useEffect, useState } from "react";
 
-<<<<<<< HEAD
-interface Assignment {
-  id: number;
-  title: string;
-  due_date: string;
-  status: string;
-=======
 interface Task {
   id: number;
   title: string;
   dueDate: string;
   status: "IN PROGRESS" | "NOT STARTED" | "FINISHED";
->>>>>>> bb2ad715
   course_id: number;
 }
 
@@ -24,75 +16,6 @@
   const params = useParams<{ id: string }>();
   const id = params.id;
 
-<<<<<<< HEAD
-  const [assignment, setAssignment] = useState<Assignment[]>([]);
-  const [loading, setLoading] = useState(true);
-  const [error, setError] = useState(null);
-
-  const [notes, setNotes] = useState([
-    { title: "First Note", date: "2025-01-08", no: 1 },
-    { title: "Second Note", date: "2025-01-07", no: 2 },
-    { title: "Third Note", date: "2025-01-06", no: 3 },
-  ]);
-  const [inputValueNote, setInputValueNote] = useState("");
-
-  const handleAddNote = () => {
-    if (inputValueNote.trim() === "") return;
-
-    const newNote = {
-      title: inputValueNote,
-      date: new Date().toLocaleDateString("en-GB"),
-      no: notes.length + 1,
-    };
-
-    setNotes([...notes, newNote]);
-    setInputValueNote("");
-  };
-
-  // Data for task
-
-  const [tasks, setTasks] = useState([
-    {
-      title: "Task 1",
-      date: "2025-01-12",
-      status: "In Progress",
-    },
-    {
-      title: "Task 2",
-      date: "2025-01-15",
-      status: "Not Started",
-    },
-    {
-      title: "Task 3",
-      date: "2025-01-20",
-      status: "Done",
-    },
-  ]);
-
-  const [inputValueTask, setInputValueTask] = useState("");
-
-  const handleAddTask = () => {
-    if (inputValueTask.trim() === "") return;
-
-    const newTask = {
-      title: inputValueTask,
-      date: new Date().toLocaleDateString("en-GB"),
-      no: tasks.length + 1,
-      status: "Not Started",
-    };
-
-    setTasks([...tasks, newTask]);
-    setInputValueTask("");
-  };
-
-  useEffect(() => {
-    const fetchAssignment = async () => {
-      try {
-        const response = await axios.get(
-          `http://localhost:8000/api/assignments/${id}`
-        );
-        setAssignment(response.data);
-=======
   const [tasks, setTasks] = useState<Task[]>([]);
   const [loading, setLoading] = useState(true);
   const [error, setError] = useState(null);
@@ -104,7 +27,6 @@
           `http://localhost:8000/api/assignments/?${course_id}`
         );
         setTasks(response.data);
->>>>>>> bb2ad715
         console.log("data", response.data);
 
         setLoading(false);
@@ -115,19 +37,8 @@
       }
     };
 
-<<<<<<< HEAD
-    fetchAssignment();
-  }, [id]);
-
-  const formatDate = (dateString) => {
-    const date = new Date(dateString);
-    const options = { year: "numeric", month: "long", day: "2-digit" };
-    return date.toLocaleDateString("en-GB", options); // 'en-GB' formatı ile gün, ay, yıl sırası sağlanır
-  };
-=======
     fetchTasks();
   }, []);
->>>>>>> bb2ad715
 
   if (loading) {
     return <p>Loading</p>;
@@ -138,167 +49,6 @@
   }
 
   return (
-<<<<<<< HEAD
-    <div className="bg-gray-100 min-h-screen">
-      <div className="bg-gray-800 h-20"></div>
-      <div className="container mx-auto p-6">
-        <div className="bg-white p-6 rounded-lg shadow-md">
-          <h1 className="text-2xl font-bold mb-4">{assignment.title}</h1>
-          <div className="flex flex-wrap gap-4 mb-6">
-            <div className="flex items-center bg-gray-200 px-4 py-2 rounded-lg">
-              <i className="fas fa-calendar-alt mr-2"></i>
-              <span>{formatDate(assignment.due_date)}</span>
-            </div>
-            <div className="flex items-center bg-gray-200 px-4 py-2 rounded-lg">
-              <i className="fas fa-folder mr-2"></i>
-              <span>{assignment.category}</span>
-            </div>
-            <div className="flex items-center bg-gray-200 px-4 py-2 rounded-lg ">
-              <i className="fas fa-users mr-2"></i>
-              {assignment.participants.map((participant, index) => (
-                <span
-                  key={index}
-                  className={`ml-2 ${index === 0 ? "" : "ml-2"}`}
-                >
-                  {participant}
-                </span>
-              ))}
-            </div>
-            <div className="flex items-center bg-gray-200 px-4 py-2 rounded-lg">
-              <i className="fas fa-tasks mr-2"></i>
-              <span
-                className={`px-2 py-1 rounded text-white text-sm ${
-                  assignment.status === "IN PROGRESS" ||
-                  assignment.status === "In Progress"
-                    ? "bg-blue-500"
-                    : assignment.status === "NOT STARTED" ||
-                      assignment.status === "Not Started"
-                    ? "bg-gray-400"
-                    : assignment.status === "DONE" ||
-                      assignment.status === "FINISHED"
-                    ? "bg-green-500"
-                    : assignment.status === "PENDING" ||
-                      assignment.status === "Pending"
-                    ? "bg-orange-500"
-                    : "bg-gray-400"
-                }`}
-              >
-                {assignment.status}
-              </span>
-            </div>
-          </div>
-          <div className="bg-gray-100 p-4 rounded-lg mb-6">
-            <p>
-              Lorem ipsum dolor sit amet, consectetur adipiscing elit. Vivamus
-              scelerisque, leo ac vehicula consectetur, velit tortor tincidunt
-              ante, ut lacinia velit felis id est. Sed auctor magna ac risus
-              facilisis tincidunt. Morbi vehicula nulla vitae nisl fermentum, eu
-              interdum orci suscipit. Nullam scelerisque lectus nec diam auctor,
-              et faucibus nulla pharetra. Quisque euismod, metus euismod
-              vulputate lobortis, nisl magna convallis magna, a varius nulla
-              neque id leo. Sed sit amet orci id ipsum accumsan venenatis vel at
-              eros. Aliquam in sagittis erat. Fusce placerat magna eu neque
-              auctor, at maximus augue vulputate. Ut ornare viverra libero, ac
-              venenatis justo viverra in. Integer sagittis ipsum felis, non
-              euismod lorem viverra non. Integer sit amet volutpat purus. Aenean
-              vehicula sed neque eget cursus. Mauris imperdiet ligula sed nunc
-              dictum, nec efficitur nulla tincidunt. Vivamus mollis felis ac leo
-              varius, et cursus magna venenatis. Duis tincidunt bibendum eros,
-              ac placerat nulla suscipit eget.
-            </p>
-          </div>
-          <div className="flex flex-wrap -mx-2 ">
-            <div className="w-full lg:w-1/2 px-2 mb-4 lg:mb-0">
-              <h2 className="text-xl font-bold mb-4">Notes</h2>
-              <table className="min-w-full bg-white rounded-lg shadow-md">
-                <thead>
-                  <tr>
-                    <th className="py-2 px-4 bg-gray-200">No</th>
-                    <th className="py-2 px-4 bg-gray-200">Title</th>
-                    <th className="py-2 px-4 bg-gray-200">Date</th>
-                  </tr>
-                </thead>
-                <tbody>
-                  {notes.map((note) => (
-                    <tr key={note.no}>
-                      <td className="py-2 px-4">{note.no}</td>
-                      <td className="py-2 px-4">{note.title}</td>
-                      <td className="py-2 px-4">{formatDate(note.date)}</td>
-                    </tr>
-                  ))}
-                </tbody>
-              </table>
-              <div className="flex flex-row items-center space-x-4 mt-2">
-                <input
-                  value={inputValueNote}
-                  onChange={(e) => setInputValueNote(e.target.value)}
-                  type="text"
-                  placeholder="Enter note"
-                  className="border border-gray-300 rounded-lg p-2 w-64"
-                />
-                <button
-                  className="bg-blue-600 text-white px-6 py-2 rounded-lg"
-                  onClick={handleAddNote}
-                >
-                  Add Note
-                </button>
-              </div>
-            </div>
-            <div className="w-full lg:w-1/2 px-2">
-              <h2 className="text-xl font-bold mb-4">Tasks</h2>
-              <div className="flex justify-between items-center mb-4">
-                <input
-                  onChange={(e) => setInputValueTask(e.target.value)}
-                  type="text"
-                  placeholder="Add Task"
-                  className="border border-gray-300 rounded-lg p-2 w-64"
-                />
-                <button
-                  className="bg-blue-600 text-white px-6 py-2 rounded-lg"
-                  onClick={handleAddTask}
-                >
-                  Add Task
-                </button>
-              </div>
-              <table className="min-w-full bg-white rounded-lg shadow-md">
-                <thead>
-                  <tr>
-                    <th className="py-2 px-4 bg-gray-200">No</th>
-                    <th className="py-2 px-4 bg-gray-200">Assignment</th>
-                    <th className="py-2 px-4 bg-gray-200">Due Date</th>
-                    <th className="py-2 px-4 bg-gray-200">Status</th>
-                  </tr>
-                </thead>
-                <tbody>
-                  {tasks.map((task, index) => (
-                    <tr key={index}>
-                      <td className="py-2 px-4">
-                        <input type="checkbox" />
-                      </td>
-                      <td className="py-2 px-4">{task.title}</td>
-                      <td className="py-2 px-4">{task.date}</td>
-                      <td className="py-2 px-4">
-                        <span
-                          className={`${
-                            task.status === "In Progress"
-                              ? "bg-blue-600"
-                              : task.status === "Not Started"
-                              ? "bg-gray-600"
-                              : "bg-black"
-                          } text-white px-2 py-1 rounded-lg`}
-                        >
-                          {task.status.toUpperCase()}
-                        </span>
-                      </td>
-                    </tr>
-                  ))}
-                </tbody>
-              </table>
-            </div>
-          </div>
-        </div>
-      </div>
-=======
     <div className="container">
       Single Assignment Page
       {/* page with all details about one assignment */}
@@ -350,7 +100,6 @@
           </div>
         ))}
       </div>
->>>>>>> bb2ad715
     </div>
   );
 }